--- conflicted
+++ resolved
@@ -1,28 +1,11 @@
-<<<<<<< HEAD
-=======
----
-layout: forward
-target: https://developers.google.com/mediapipe
-title: Home
-nav_order: 1
----
->>>>>>> 91a3c54d
 
-Mediapipe v0.10.0 GPU Version with CUDA @ Ubuntu 22.04 (22.04c):
+Mediapipe v0.10.1 GPU Version with CUDA @ Ubuntu 22.04 (22.04c):
 
-<<<<<<< HEAD
 ```bash
 
 su -
 
 apt update && apt upgrade -y
-=======
-**Attention:** *We have moved to
-[https://developers.google.com/mediapipe](https://developers.google.com/mediapipe)
-as the primary developer documentation site for MediaPipe as of April 3, 2023.*
-
-![MediaPipe](https://developers.google.com/static/mediapipe/images/home/hero_01_1920.png)
->>>>>>> 91a3c54d
 
 apt install -y linux-oem-22.04c linux-tools-oem-22.04c linux-modules-nvidia-530-oem-22.04c
 
