"""Copyright 2020-2022 The MediaPipe Authors.

Licensed under the Apache License, Version 2.0 (the "License");
you may not use this file except in compliance with the License.
You may obtain a copy of the License at

     http://www.apache.org/licenses/LICENSE-2.0

Unless required by applicable law or agreed to in writing, software
distributed under the License is distributed on an "AS IS" BASIS,
WITHOUT WARRANTIES OR CONDITIONS OF ANY KIND, either express or implied.
See the License for the specific language governing permissions and
limitations under the License.

Setup for MediaPipe package with setuptools.
"""

import glob
import os
import platform
import posixpath
import re
import shutil
import subprocess
import sys

import setuptools
from setuptools.command import build_ext
from setuptools.command import build_py
from setuptools.command import install

<<<<<<< HEAD
__version__ = '0.10.0'
=======
__version__ = 'dev'
MP_DISABLE_GPU = os.environ.get('MEDIAPIPE_DISABLE_GPU') != '0'
>>>>>>> 91a3c54d
IS_WINDOWS = (platform.system() == 'Windows')
IS_MAC = (platform.system() == 'Darwin')
MP_ROOT_PATH = os.path.dirname(os.path.abspath(__file__))
MP_DIR_INIT_PY = os.path.join(MP_ROOT_PATH, 'mediapipe/__init__.py')
MP_THIRD_PARTY_BUILD = os.path.join(MP_ROOT_PATH, 'third_party/BUILD')
MP_ROOT_INIT_PY = os.path.join(MP_ROOT_PATH, '__init__.py')


def _normalize_path(path):
  return path.replace('\\', '/') if IS_WINDOWS else path


def _get_backup_file(path):
  return path + '.backup'


def _parse_requirements(path):
  with open(os.path.join(MP_ROOT_PATH, path)) as f:
    return [
        line.rstrip()
        for line in f
        if not (line.isspace() or line.startswith('#'))
    ]


def _get_long_description():
  # Fix the image urls.
  return re.sub(
      r'(docs/images/|docs/images/mobile/)([A-Za-z0-9_]*\.(png|gif))',
      r'https://github.com/google/mediapipe/blob/master/\g<1>\g<2>?raw=true',
      open(os.path.join(MP_ROOT_PATH, 'README.md'),
           'rb').read().decode('utf-8'))


def _check_bazel():
  """Check Bazel binary as well as its version."""

  if not shutil.which('bazel'):
    sys.stderr.write('could not find bazel executable. Please install bazel to'
                     'build the MediaPipe Python package.')
    sys.exit(-1)
  try:
    bazel_version_info = subprocess.check_output(['bazel', '--version'])
  except subprocess.CalledProcessError as e:
    sys.stderr.write('fail to get bazel version by $ bazel --version: ' +
                     str(e.output))
    sys.exit(-1)
  bazel_version_info = bazel_version_info.decode('UTF-8').strip()
  version = bazel_version_info.split('bazel ')[1].split('-')[0]
  version_segments = version.split('.')
  # Treat "0.24" as "0.24.0"
  if len(version_segments) == 2:
    version_segments.append('0')
  for seg in version_segments:
    if not seg.isdigit():
      sys.stderr.write('invalid bazel version number: %s\n' % version_segments)
      sys.exit(-1)
  bazel_version = int(''.join(['%03d' % int(seg) for seg in version_segments]))
  if bazel_version < 3004000:
    sys.stderr.write(
        'the current bazel version is older than the minimum version that MediaPipe can support. Please upgrade bazel.'
    )
    sys.exit(-1)


def _modify_opencv_cmake_rule(link_opencv):
  """Modify opencv_cmake rule to build the static opencv libraries."""

  # Ask the opencv_cmake rule to build the static opencv libraries for the
  # mediapipe python package. By doing this, we can avoid copying the opencv
  # .so file into the package.
  # On Windows, the opencv_cmake rule may need Visual Studio to compile OpenCV
  # from source. For simplicity, we continue to link the prebuilt version of
  # the OpenCV library through "@windows_opencv//:opencv".
  if not link_opencv and not IS_WINDOWS:
    content = open(MP_THIRD_PARTY_BUILD,
                   'r').read()
    shutil.move(MP_THIRD_PARTY_BUILD, _get_backup_file(MP_THIRD_PARTY_BUILD))
    build_file = open(MP_THIRD_PARTY_BUILD, 'w')
    build_file.write(content)
    build_file.close()


def _add_mp_init_files():
  """Add __init__.py to mediapipe root directories to make the subdirectories indexable."""
  open(MP_ROOT_INIT_PY, 'w').close()
  # Save the original mediapipe/__init__.py file.
  shutil.copyfile(MP_DIR_INIT_PY, _get_backup_file(MP_DIR_INIT_PY))
  mp_dir_init_file = open(MP_DIR_INIT_PY, 'a')
  mp_dir_init_file.writelines([
      '\n', 'from mediapipe.python import *\n',
      'import mediapipe.python.solutions as solutions \n',
      'import mediapipe.tasks.python as tasks\n', '\n\n', 'del framework\n',
      'del gpu\n', 'del modules\n', 'del python\n', 'del mediapipe\n',
      'del util\n', '__version__ = \'{}\''.format(__version__), '\n'
  ])
  mp_dir_init_file.close()


def _copy_to_build_lib_dir(build_lib, file):
  """Copy a file from bazel-bin to the build lib dir."""
  dst = os.path.join(build_lib + '/', file)
  dst_dir = os.path.dirname(dst)
  if not os.path.exists(dst_dir):
    os.makedirs(dst_dir)
  shutil.copyfile(os.path.join('bazel-bin/', file), dst)


class GeneratePyProtos(build_ext.build_ext):
  """Generate MediaPipe Python protobuf files by Protocol Compiler."""

  def run(self):
    if 'PROTOC' in os.environ and os.path.exists(os.environ['PROTOC']):
      self._protoc = os.environ['PROTOC']
    else:
      self._protoc = shutil.which('protoc')
    if self._protoc is None:
      sys.stderr.write(
          'protoc is not found. Please run \'apt install -y protobuf'
          '-compiler\' (linux) or \'brew install protobuf\'(macos) to install '
          'protobuf compiler binary.')
      sys.exit(-1)

    # Add __init__.py to mediapipe proto directories to make the py protos
    # indexable.
    proto_dirs = ['mediapipe/calculators'] + [
        x[0] for x in os.walk('mediapipe/modules')
    ] + [x[0] for x in os.walk('mediapipe/tasks/cc')]
    for proto_dir in proto_dirs:
      self._add_empty_init_file(
          os.path.abspath(
              os.path.join(MP_ROOT_PATH, self.build_lib, proto_dir,
                           '__init__.py')))

    # Build framework and calculator py protos.
    for pattern in [
        'mediapipe/framework/**/*.proto', 'mediapipe/calculators/**/*.proto',
        'mediapipe/gpu/**/*.proto', 'mediapipe/modules/**/*.proto',
        'mediapipe/tasks/cc/**/*.proto', 'mediapipe/util/**/*.proto'
    ]:
      for proto_file in glob.glob(pattern, recursive=True):
        # Ignore test protos.
        if proto_file.endswith('test.proto'):
          continue
        # Ignore tensorflow protos in mediapipe/calculators/tensorflow.
        if 'tensorflow' in proto_file:
          continue
        # Ignore testdata dir.
        if 'testdata' in proto_file:
          continue
        self._add_empty_init_file(
            os.path.abspath(
                os.path.join(MP_ROOT_PATH, self.build_lib,
                             os.path.dirname(proto_file), '__init__.py')))
        self._generate_proto(proto_file)

  def _add_empty_init_file(self, init_file):
    init_py_dir = os.path.dirname(init_file)
    if not os.path.exists(init_py_dir):
      os.makedirs(init_py_dir)
    if not os.path.exists(init_file):
      open(init_file, 'w').close()

  def _generate_proto(self, source):
    """Invokes the Protocol Compiler to generate a _pb2.py."""
    output = os.path.join(self.build_lib, source.replace('.proto', '_pb2.py'))
    if not os.path.exists(output):
      sys.stderr.write('generating proto file: %s\n' % output)
      protoc_command = [
          self._protoc, '-I.',
          '--experimental_allow_proto3_optional',
          '--python_out=' + os.path.abspath(self.build_lib), source
      ]
      if subprocess.call(protoc_command) != 0:
        sys.exit(-1)


class BuildModules(build_ext.build_ext):
  """Build binary graphs and download external files of various MediaPipe modules."""

  user_options = build_ext.build_ext.user_options + [
      ('link-opencv', None, 'if true, build opencv from source.'),
  ]
  boolean_options = build_ext.build_ext.boolean_options + ['link-opencv']

  def initialize_options(self):
    self.link_opencv = False
    build_ext.build_ext.initialize_options(self)

  def finalize_options(self):
    build_ext.build_ext.finalize_options(self)

  def run(self):
    _check_bazel()
    external_files = [
        'face_detection/face_detection_full_range_sparse.tflite',
        'face_detection/face_detection_short_range.tflite',
        'face_landmark/face_landmark.tflite',
        'face_landmark/face_landmark_with_attention.tflite',
        'hand_landmark/hand_landmark_full.tflite',
        'hand_landmark/hand_landmark_lite.tflite',
        'holistic_landmark/hand_recrop.tflite',
        'iris_landmark/iris_landmark.tflite',
        'palm_detection/palm_detection_full.tflite',
        'palm_detection/palm_detection_lite.tflite',
        'pose_detection/pose_detection.tflite',
        'pose_landmark/pose_landmark_full.tflite',
        'selfie_segmentation/selfie_segmentation.tflite',
        'selfie_segmentation/selfie_segmentation_landscape.tflite',
    ]
    for elem in external_files:
      external_file = os.path.join('mediapipe/modules/', elem)
      sys.stderr.write('downloading file: %s\n' % external_file)
      self._download_external_file(external_file)

    binary_graphs = [
        'face_detection/face_detection_short_range_gpu',
        'face_detection/face_detection_full_range_gpu',
        'face_landmark/face_landmark_front_gpu',
        'hand_landmark/hand_landmark_tracking_gpu',
        'holistic_landmark/holistic_landmark_gpu', 'objectron/objectron_gpu',
        'pose_landmark/pose_landmark_gpu',
        'selfie_segmentation/selfie_segmentation_gpu'
    ]
    for elem in binary_graphs:
      binary_graph = os.path.join('mediapipe/modules/', elem)
      sys.stderr.write('generating binarypb: %s\n' % binary_graph)
      self._generate_binary_graph(binary_graph)

  def _download_external_file(self, external_file):
    """Download an external file from GCS via Bazel."""

    fetch_model_command = [
        'bazel',
        'build',
        external_file,
    ]
    if subprocess.call(fetch_model_command) != 0:
      sys.exit(-1)
    _copy_to_build_lib_dir(self.build_lib, external_file)

  def _generate_binary_graph(self, binary_graph_target):
    """Generate binary graph for a particular MediaPipe binary graph target."""

    bazel_command = [
        'bazel',
        'build',
        '--compilation_mode=opt',
        '--copt=-DNDEBUG',
<<<<<<< HEAD
        '--config=cuda',
        '--spawn_strategy=local',
        '--define=no_gcp_support=true',
        '--define=no_aws_support=true',
        '--define=no_nccl_support=true',
        '--copt=-DMESA_EGL_NO_X11_HEADERS',
        '--copt=-DEGL_NO_X11',
=======
>>>>>>> 91a3c54d
        '--action_env=PYTHON_BIN_PATH=' + _normalize_path(sys.executable),
        binary_graph_target,
    ]

    if MP_DISABLE_GPU:
      bazel_command.append('--define=MEDIAPIPE_DISABLE_GPU=1')
    else:
      bazel_command.append('--copt=-DMESA_EGL_NO_X11_HEADERS')
      bazel_command.append('--copt=-DEGL_NO_X11')

    if not self.link_opencv and not IS_WINDOWS:
      bazel_command.append('--define=OPENCV=source')
    if subprocess.call(bazel_command) != 0:
      sys.exit(-1)
    _copy_to_build_lib_dir(self.build_lib, binary_graph_target + '.binarypb')


class GenerateMetadataSchema(build_ext.build_ext):
  """Generate metadata python schema files."""

  def run(self):
    for target in [
        'image_segmenter_metadata_schema_py',
        'metadata_schema_py',
        'object_detector_metadata_schema_py',
        'schema_py',
    ]:

      bazel_command = [
          'bazel',
          'build',
          '--compilation_mode=opt',
<<<<<<< HEAD
          '--config=cuda',
          '--spawn_strategy=local',
          '--define=no_gcp_support=true',
          '--define=no_aws_support=true',
          '--define=no_nccl_support=true',
          '--copt=-DMESA_EGL_NO_X11_HEADERS',
          '--copt=-DEGL_NO_X11',
=======
>>>>>>> 91a3c54d
          '--action_env=PYTHON_BIN_PATH=' + _normalize_path(sys.executable),
          '//mediapipe/tasks/metadata:' + target,
      ]

      if MP_DISABLE_GPU:
        bazel_command.append('--define=MEDIAPIPE_DISABLE_GPU=1')
      else:
        bazel_command.append('--copt=-DMESA_EGL_NO_X11_HEADERS')
        bazel_command.append('--copt=-DEGL_NO_X11')

      if subprocess.call(bazel_command) != 0:
        sys.exit(-1)
      _copy_to_build_lib_dir(
          self.build_lib,
          'mediapipe/tasks/metadata/' + target + '_generated.py')
    for schema_file in [
        'mediapipe/tasks/metadata/metadata_schema.fbs',
        'mediapipe/tasks/metadata/object_detector_metadata_schema.fbs',
        'mediapipe/tasks/metadata/image_segmenter_metadata_schema.fbs',
    ]:
      shutil.copyfile(schema_file,
                      os.path.join(self.build_lib + '/', schema_file))


class BazelExtension(setuptools.Extension):
  """A C/C++ extension that is defined as a Bazel BUILD target."""

  def __init__(self, bazel_target, target_name=''):
    self.bazel_target = bazel_target
    self.relpath, self.target_name = (
        posixpath.relpath(bazel_target, '//').split(':'))
    if target_name:
      self.target_name = target_name
    ext_name = os.path.join(
        self.relpath.replace(posixpath.sep, os.path.sep), self.target_name)
    setuptools.Extension.__init__(self, ext_name, sources=[])


class BuildExtension(build_ext.build_ext):
  """A command that runs Bazel to build a C/C++ extension."""

  user_options = build_ext.build_ext.user_options + [
      ('link-opencv', None, 'if true, build opencv from source.'),
  ]
  boolean_options = build_ext.build_ext.boolean_options + ['link-opencv']

  def initialize_options(self):
    self.link_opencv = False
    build_ext.build_ext.initialize_options(self)

  def finalize_options(self):
    build_ext.build_ext.finalize_options(self)

  def run(self):
    _check_bazel()
    if IS_MAC:
      for ext in self.extensions:
        target_name = self.get_ext_fullpath(ext.name)
        # Build x86
        self._build_binary(
            ext,
            ['--cpu=darwin', '--ios_multi_cpus=i386,x86_64,armv7,arm64'],
        )
        x86_name = self.get_ext_fullpath(ext.name)
        # Build Arm64
        ext.name = ext.name + '.arm64'
        self._build_binary(
            ext,
            ['--cpu=darwin_arm64', '--ios_multi_cpus=i386,x86_64,armv7,arm64'],
        )
        arm64_name = self.get_ext_fullpath(ext.name)
        # Merge architectures
        lipo_command = [
            'lipo',
            '-create',
            '-output',
            target_name,
            x86_name,
            arm64_name,
        ]
        if subprocess.call(lipo_command) != 0:
          sys.exit(-1)
    else:
      for ext in self.extensions:
        self._build_binary(ext)
    build_ext.build_ext.run(self)

  def _build_binary(self, ext, extra_args=None):
    if not os.path.exists(self.build_temp):
      os.makedirs(self.build_temp)
    bazel_command = [
        'bazel',
        'build',
        '--compilation_mode=opt',
        '--copt=-DNDEBUG',
<<<<<<< HEAD
        '--config=cuda',
        '--spawn_strategy=local',
        '--define=no_gcp_support=true',
        '--define=no_aws_support=true',
        '--define=no_nccl_support=true',
        '--copt=-DMESA_EGL_NO_X11_HEADERS',
        '--copt=-DEGL_NO_X11',
=======
>>>>>>> 91a3c54d
        '--action_env=PYTHON_BIN_PATH=' + _normalize_path(sys.executable),
        str(ext.bazel_target + '.so'),
    ]

    if MP_DISABLE_GPU:
      bazel_command.append('--define=MEDIAPIPE_DISABLE_GPU=1')
    else:
      bazel_command.append('--copt=-DMESA_EGL_NO_X11_HEADERS')
      bazel_command.append('--copt=-DEGL_NO_X11')

    if extra_args:
      bazel_command += extra_args
    if not self.link_opencv and not IS_WINDOWS:
      bazel_command.append('--define=OPENCV=source')
    if subprocess.call(bazel_command) != 0:
      sys.exit(-1)
    ext_bazel_bin_path = os.path.join('bazel-bin', ext.relpath,
                                      ext.target_name + '.so')
    ext_dest_path = self.get_ext_fullpath(ext.name)
    ext_dest_dir = os.path.dirname(ext_dest_path)
    if not os.path.exists(ext_dest_dir):
      os.makedirs(ext_dest_dir)
    shutil.copyfile(ext_bazel_bin_path, ext_dest_path)
    if IS_WINDOWS:
      for opencv_dll in glob.glob(
          os.path.join('bazel-bin', ext.relpath, '*opencv*.dll')):
        shutil.copy(opencv_dll, ext_dest_dir)


class BuildPy(build_py.build_py):
  """Build command that generates protos, builds binary graphs and extension, builds python source, and performs a cleanup afterwards."""

  user_options = build_py.build_py.user_options + [
      ('link-opencv', None, 'if true, use the installed opencv library.'),
  ]
  boolean_options = build_py.build_py.boolean_options + ['link-opencv']

  def initialize_options(self):
    self.link_opencv = False
    build_py.build_py.initialize_options(self)

  def finalize_options(self):
    build_py.build_py.finalize_options(self)

  def run(self):
    _modify_opencv_cmake_rule(self.link_opencv)
    _add_mp_init_files()
    build_modules_obj = self.distribution.get_command_obj('build_modules')
    build_modules_obj.link_opencv = self.link_opencv
    build_ext_obj = self.distribution.get_command_obj('build_ext')
    build_ext_obj.link_opencv = self.link_opencv
    self.run_command('gen_protos')
    self.run_command('generate_metadata_schema')
    self.run_command('build_modules')
    self.run_command('build_ext')
    build_py.build_py.run(self)
    self.run_command('restore')


class Install(install.install):
  """Install command that generates protos, builds binary graphs and extension, builds python source, and performs a cleanup afterwards."""

  user_options = install.install.user_options + [
      ('link-opencv', None, 'if true, use the installed opencv library.'),
  ]
  boolean_options = install.install.boolean_options + ['link-opencv']

  def initialize_options(self):
    self.link_opencv = False
    install.install.initialize_options(self)

  def finalize_options(self):
    install.install.finalize_options(self)

  def run(self):
    build_py_obj = self.distribution.get_command_obj('build_py')
    build_py_obj.link_opencv = self.link_opencv
    install.install.run(self)


class Restore(setuptools.Command):
  """Restore the modified mediapipe source files."""

  user_options = []

  def initialize_options(self):
    pass

  def finalize_options(self):
    pass

  def run(self):
    # Restore the original init file from the backup.
    if os.path.exists(_get_backup_file(MP_DIR_INIT_PY)):
      os.remove(MP_DIR_INIT_PY)
      shutil.move(_get_backup_file(MP_DIR_INIT_PY), MP_DIR_INIT_PY)
    # Restore the original BUILD file from the backup.
    if os.path.exists(_get_backup_file(MP_THIRD_PARTY_BUILD)):
      os.remove(MP_THIRD_PARTY_BUILD)
      shutil.move(_get_backup_file(MP_THIRD_PARTY_BUILD), MP_THIRD_PARTY_BUILD)
    os.remove(MP_ROOT_INIT_PY)


setuptools.setup(
    name='mediapipe',
    version=__version__,
    url='https://github.com/google/mediapipe',
    description='MediaPipe is the simplest way for researchers and developers to build world-class ML solutions and applications for mobile, edge, cloud and the web.',
    author='The MediaPipe Authors',
    author_email='mediapipe@google.com',
    long_description=_get_long_description(),
    long_description_content_type='text/markdown',
    packages=setuptools.find_packages(
        exclude=['mediapipe.examples.desktop.*', 'mediapipe.model_maker.*']),
    install_requires=_parse_requirements('requirements.txt'),
    cmdclass={
        'build_py': BuildPy,
        'build_modules': BuildModules,
        'build_ext': BuildExtension,
        'generate_metadata_schema': GenerateMetadataSchema,
        'gen_protos': GeneratePyProtos,
        'install': Install,
        'restore': Restore,
    },
    ext_modules=[
        BazelExtension('//mediapipe/python:_framework_bindings'),
        BazelExtension(
            '//mediapipe/tasks/cc/metadata/python:_pywrap_metadata_version'),
        BazelExtension(
            '//mediapipe/tasks/python/metadata/flatbuffers_lib:_pywrap_flatbuffers'
        ),
    ],
    zip_safe=False,
    include_package_data=True,
    classifiers=[
        'Development Status :: 3 - Alpha',
        'Intended Audience :: Developers',
        'Intended Audience :: Education',
        'Intended Audience :: Science/Research',
        'License :: OSI Approved :: Apache Software License',
        'Operating System :: MacOS :: MacOS X',
        'Operating System :: Microsoft :: Windows',
        'Operating System :: POSIX :: Linux',
        'Programming Language :: Python :: 3.8',
        'Programming Language :: Python :: 3.9',
        'Programming Language :: Python :: 3.10',
        'Programming Language :: Python :: 3.11',
        'Programming Language :: Python :: 3 :: Only',
        'Topic :: Scientific/Engineering',
        'Topic :: Scientific/Engineering :: Artificial Intelligence',
        'Topic :: Software Development',
        'Topic :: Software Development :: Libraries',
        'Topic :: Software Development :: Libraries :: Python Modules',
    ],
    license='Apache 2.0',
    keywords='mediapipe',
)<|MERGE_RESOLUTION|>--- conflicted
+++ resolved
@@ -29,12 +29,7 @@
 from setuptools.command import build_py
 from setuptools.command import install
 
-<<<<<<< HEAD
-__version__ = '0.10.0'
-=======
-__version__ = 'dev'
-MP_DISABLE_GPU = os.environ.get('MEDIAPIPE_DISABLE_GPU') != '0'
->>>>>>> 91a3c54d
+__version__ = '0.10.1'
 IS_WINDOWS = (platform.system() == 'Windows')
 IS_MAC = (platform.system() == 'Darwin')
 MP_ROOT_PATH = os.path.dirname(os.path.abspath(__file__))
@@ -284,7 +279,6 @@
         'build',
         '--compilation_mode=opt',
         '--copt=-DNDEBUG',
-<<<<<<< HEAD
         '--config=cuda',
         '--spawn_strategy=local',
         '--define=no_gcp_support=true',
@@ -292,18 +286,9 @@
         '--define=no_nccl_support=true',
         '--copt=-DMESA_EGL_NO_X11_HEADERS',
         '--copt=-DEGL_NO_X11',
-=======
->>>>>>> 91a3c54d
         '--action_env=PYTHON_BIN_PATH=' + _normalize_path(sys.executable),
         binary_graph_target,
     ]
-
-    if MP_DISABLE_GPU:
-      bazel_command.append('--define=MEDIAPIPE_DISABLE_GPU=1')
-    else:
-      bazel_command.append('--copt=-DMESA_EGL_NO_X11_HEADERS')
-      bazel_command.append('--copt=-DEGL_NO_X11')
-
     if not self.link_opencv and not IS_WINDOWS:
       bazel_command.append('--define=OPENCV=source')
     if subprocess.call(bazel_command) != 0:
@@ -321,12 +306,10 @@
         'object_detector_metadata_schema_py',
         'schema_py',
     ]:
-
       bazel_command = [
           'bazel',
           'build',
           '--compilation_mode=opt',
-<<<<<<< HEAD
           '--config=cuda',
           '--spawn_strategy=local',
           '--define=no_gcp_support=true',
@@ -334,18 +317,9 @@
           '--define=no_nccl_support=true',
           '--copt=-DMESA_EGL_NO_X11_HEADERS',
           '--copt=-DEGL_NO_X11',
-=======
->>>>>>> 91a3c54d
           '--action_env=PYTHON_BIN_PATH=' + _normalize_path(sys.executable),
           '//mediapipe/tasks/metadata:' + target,
       ]
-
-      if MP_DISABLE_GPU:
-        bazel_command.append('--define=MEDIAPIPE_DISABLE_GPU=1')
-      else:
-        bazel_command.append('--copt=-DMESA_EGL_NO_X11_HEADERS')
-        bazel_command.append('--copt=-DEGL_NO_X11')
-
       if subprocess.call(bazel_command) != 0:
         sys.exit(-1)
       _copy_to_build_lib_dir(
@@ -395,10 +369,7 @@
       for ext in self.extensions:
         target_name = self.get_ext_fullpath(ext.name)
         # Build x86
-        self._build_binary(
-            ext,
-            ['--cpu=darwin', '--ios_multi_cpus=i386,x86_64,armv7,arm64'],
-        )
+        self._build_binary(ext)
         x86_name = self.get_ext_fullpath(ext.name)
         # Build Arm64
         ext.name = ext.name + '.arm64'
@@ -431,7 +402,6 @@
         'build',
         '--compilation_mode=opt',
         '--copt=-DNDEBUG',
-<<<<<<< HEAD
         '--config=cuda',
         '--spawn_strategy=local',
         '--define=no_gcp_support=true',
@@ -439,18 +409,9 @@
         '--define=no_nccl_support=true',
         '--copt=-DMESA_EGL_NO_X11_HEADERS',
         '--copt=-DEGL_NO_X11',
-=======
->>>>>>> 91a3c54d
         '--action_env=PYTHON_BIN_PATH=' + _normalize_path(sys.executable),
         str(ext.bazel_target + '.so'),
     ]
-
-    if MP_DISABLE_GPU:
-      bazel_command.append('--define=MEDIAPIPE_DISABLE_GPU=1')
-    else:
-      bazel_command.append('--copt=-DMESA_EGL_NO_X11_HEADERS')
-      bazel_command.append('--copt=-DEGL_NO_X11')
-
     if extra_args:
       bazel_command += extra_args
     if not self.link_opencv and not IS_WINDOWS:
